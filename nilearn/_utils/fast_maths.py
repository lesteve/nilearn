"""
Fast simple math routines
"""
# Author: Gael Varoquaux
# License: BSD

import numpy as np

try:
    # partition is available only in numpy >= 1.8.0
    from numpy import partition
except ImportError:
    partition = None


def fast_abs_percentile(data, percentile=80):
    """ A fast version of the percentile of the absolute value.

    Parameters
    ==========
    data: ndarray, possibly masked array
        The input data
    percentile: number between 0 and 100
        The percentile that we are asking for

    Returns
    =======
    value: number
        The score at percentile

    Notes
    =====

    This is a faster, and less accurate version of
    scipy.stats.scoreatpercentile(np.abs(data), percentile)
    """
    if hasattr(data, 'mask'):
        # Catter for masked arrays
        data = np.asarray(data[np.logical_not(data.mask)])
    data = np.abs(data)
    data = data.ravel()
    index = int(data.size * .01 * percentile)
    if partition is not None:
        # Partial sort: faster than sort
<<<<<<< HEAD
        return partition(data, index)[index + 1]
    return data.sort()[index]
=======
        return partition(map, index)[index + 1]
    map.sort()
    return map[index]
>>>>>>> eb241a1d


<|MERGE_RESOLUTION|>--- conflicted
+++ resolved
@@ -42,13 +42,6 @@
     index = int(data.size * .01 * percentile)
     if partition is not None:
         # Partial sort: faster than sort
-<<<<<<< HEAD
         return partition(data, index)[index + 1]
     return data.sort()[index]
-=======
-        return partition(map, index)[index + 1]
-    map.sort()
-    return map[index]
->>>>>>> eb241a1d
 
-
